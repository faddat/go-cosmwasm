version: 2.1

orbs:
  win: circleci/windows@5.0

jobs:
  # All checks on the codebase that can run in parallel to build_shared_library
  libwasmvm_sanity:
    docker:
      - image: cimg/rust:1.81.0
    steps:
      - checkout
      - run:
          name: Show Rust version information
          command: rustc --version; cargo --version; rustup --version
      - run:
          name: Add Rust components
          command: rustup component add rustfmt
      - restore_cache:
          keys:
            - cargocache-v3-libwasmvm_sanity-rust:1.81.0-{{ checksum "libwasmvm/Cargo.lock" }}
            - cargocache-v3-libwasmvm_sanity-rust:1.81.0-
      - run:
          name: Ensure libwasmvm/bindings.h is up-to-date
          working_directory: libwasmvm
          command: |
            cargo check
            CHANGES_IN_REPO=$(git status --porcelain bindings.h)
            if [[ -n "$CHANGES_IN_REPO" ]]; then
              echo "Repository is dirty. Showing 'git status' and 'git --no-pager diff' for debugging now:"
              git status && git --no-pager diff
              exit 1
            fi
      - run:
          # It is easy to update libwasmvm/bindings.h as part of the development but forget `make update-bindings`
          name: Ensure internal/api/bindings.h is up to date
          command: diff libwasmvm/bindings.h internal/api/bindings.h
      - run:
          name: Check Rust formatting
          working_directory: libwasmvm
          command: cargo fmt -- --check
      - run:
          name: Run unit tests
          working_directory: libwasmvm
          command: cargo test
      - run:
          name: Build docs
          working_directory: libwasmvm
          command: cargo doc --no-deps
      - run:
          name: Test docs
          working_directory: libwasmvm
          command: |
            sed -i  '/^crate-type = \["cdylib"\]/d' Cargo.toml
            cargo test --doc
      - save_cache:
          paths:
            - ~/.cargo/registry
            - libwasmvm/target/debug/.fingerprint
            - libwasmvm/target/debug/build
            - libwasmvm/target/debug/deps
            - libwasmvm/target/release/.fingerprint
            - libwasmvm/target/release/build
            - libwasmvm/target/release/deps
          key: cargocache-v3-libwasmvm_sanity-rust:1.74.0-{{ checksum "libwasmvm/Cargo.lock" }}

  libwasmvm_clippy:
    parameters:
      rust-version:
        type: string
    docker:
      - image: rust:<< parameters.rust-version >>
    steps:
      - checkout
      - run:
          name: Version information
          command: rustc --version && cargo --version
      - restore_cache:
          keys:
            - v3-libwasmvm_clippy-rust:<< parameters.rust-version >>-{{ checksum "libwasmvm/Cargo.lock" }}
            - v3-libwasmvm_clippy-rust:<< parameters.rust-version >>-
      - run:
          name: Add clippy component
          command: rustup component add clippy
      - run:
          name: Run clippy
          working_directory: libwasmvm
          command: cargo clippy --all-targets -- -D warnings
      - save_cache:
          paths:
            - ~/.cargo/registry
            - libwasmvm/target/debug/.fingerprint
            - libwasmvm/target/debug/build
            - libwasmvm/target/debug/deps
            - libwasmvm/target/release/.fingerprint
            - libwasmvm/target/release/build
            - libwasmvm/target/release/deps
          key: v3-libwasmvm_clippy-rust:<< parameters.rust-version >>-{{ checksum "libwasmvm/Cargo.lock" }}

  # This performs all the Rust debug builds on Windows. Similar to libwasmvm_sanity
  # but avoids duplicating things that are not platform dependent.
  libwasmvm_sanity_windows:
    executor:
      name: win/default
      shell: bash.exe
    steps:
      - checkout
      - run:
          name: Reset git config set by CircleCI to make Cargo work
          command: git config --global --unset url.ssh://git@github.com.insteadof
      - run:
          name: Install Rust
          command: |
            set -o errexit
            curl -sS --output rustup-init.exe https://static.rust-lang.org/rustup/dist/x86_64-pc-windows-msvc/rustup-init.exe
            ./rustup-init.exe --no-modify-path --profile minimal --default-toolchain 1.74.0 -y
            echo 'export PATH="$PATH;$USERPROFILE/.cargo/bin"' >> "$BASH_ENV"
      - run:
          name: Show Rust version information
          command: rustc --version; cargo --version; rustup --version
      - restore_cache:
          keys:
            - cachev4-libwasmvm_sanity_windows-rust:1.74.0-{{ checksum "libwasmvm/Cargo.lock" }}
            - cachev4-libwasmvm_sanity_windows-rust:1.74.0-
      - run:
          name: Run unit tests
          working_directory: libwasmvm
          command: cargo test
      - save_cache:
          paths:
            # ".." is the easiest way to get $HOME here (pwd is $HOME\project)
            - ../.cargo/registry
            - libwasmvm/target/debug/.fingerprint
            - libwasmvm/target/debug/build
            - libwasmvm/target/debug/deps
          key: cachev4-libwasmvm_sanity_windows-rust:1.74.0-{{ checksum "libwasmvm/Cargo.lock" }}

  libwasmvm_audit:
    docker:
      # The audit tool might use a more modern Rust version than the build jobs. See
      # "Tooling Rust compiler" in docs/COMPILER_VERSIONS.md
      - image: cimg/rust:1.83.0
    steps:
      - checkout
      - run:
          name: Install OpenSSL
          command: |
            sudo apt update
            sudo apt install libssl-dev
      - run:
          name: Show Rust version information
          command: rustc --version; cargo --version; rustup --version
      - restore_cache:
          keys:
            - v3-libwasmvm_audit-rust:1.83.0-{{ checksum "libwasmvm/Cargo.lock" }}
            - v3-libwasmvm_audit-rust:1.83.0-
      - run:
          name: Install cargo-audit
<<<<<<< HEAD
          command: cargo install --debug cargo-audit --version 0.21.0
=======
          command: cargo install --debug cargo-audit --version 0.21.0 --locked
>>>>>>> 0b829226
      - run:
          name: Run cargo-audit
          working_directory: libwasmvm
          command: cargo audit
      - save_cache:
          paths:
            - ~/.cargo/registry
          key: v3-libwasmvm_audit-rust:1.83.0-{{ checksum "libwasmvm/Cargo.lock" }}

  format-go:
    docker:
      - image: cimg/go:1.21.4
    steps:
      - run:
          name: Install gofumpt
          command: go install mvdan.cc/gofumpt@v0.4.0
      - checkout
      - run:
          name: Check Go formatting with gofmt
          command: |
            [ "$(gofmt -l .)" = "" ] || (gofmt -d . && exit 1)
      - run:
          name: Check Go formatting with gofumpt
          command: |
            [ "$(gofumpt -l .)" = "" ] || (gofumpt -d . && exit 1)

  # Build types and cosmwam package without cgo
  wasmvm_no_cgo:
    docker:
      - image: cimg/go:1.21.4
    steps:
      - checkout
      - run:
          name: Build package "types" without cgo
          command: CGO_ENABLED=0 go build ./types
      - run:
          name: Build package "cosmwasm" without cgo
          command: CGO_ENABLED=0 go build .
      - run:
          name: Test package "types" without cgo
          command: CGO_ENABLED=0 go test ./types
      - run:
          name: Test package "cosmwasm" without cgo
          command: CGO_ENABLED=0 go test .

  # Build types and cosmwasm with libwasmvm linking disabled
  nolink_libwasmvm:
    docker:
      - image: cimg/go:1.21.4
    steps:
      - checkout
      - run:
          name: Build package "types" with libwasmvm linking disabled
          command: go build -tags "nolink_libwasmvm" ./types
      - run:
          name: Build package "cosmwasm" with libwasmvm linking disabled
          command: go build -tags "nolink_libwasmvm" .
      - run:
          name: Test package "types" with libwasmvm linking disabled
          command: go test -tags "nolink_libwasmvm" ./types
      - run:
          name: Test package "cosmwasm" with libwasmvm linking disabled
          command: go test -tags "nolink_libwasmvm" .

  tidy-go:
    docker:
      - image: cimg/go:1.21.4
    steps:
      - checkout
      - run:
          name: Check go mod tidy
          # Use --check or --exit-code when available (Go 1.22?)
          # https://github.com/golang/go/issues/27005
          command: |
            go mod tidy
            CHANGES_IN_REPO=$(git status --porcelain)
            if [[ -n "$CHANGES_IN_REPO" ]]; then
              echo "Repository is dirty. Showing 'git status' and 'git --no-pager diff' for debugging now:"
              git status && git --no-pager diff
              exit 1
            fi

  format-scripts:
    docker:
      - image: cimg/go:1.21.4
    steps:
      - run:
          name: Install shfmt
          command: GO111MODULE=on go install mvdan.cc/sh/v3/cmd/shfmt@v3.7.0
      - checkout
      - run:
          name: Run shfmt
          command: shfmt --diff .

  lint-scripts:
    docker:
      - image: ubuntu:20.04
    steps:
      - run:
          name: Install packages
          command: |
            apt update
            apt install -y git shellcheck
      - checkout
      - run:
          name: Run shellcheck
          command: find . -name "*.sh" -exec shellcheck {} +

  build_shared_library:
    docker:
      - image: cimg/rust:1.83.0
    steps:
      - checkout
      - run:
          name: Show version information
          command: rustc --version; cargo --version; rustup --version
      - restore_cache:
          keys:
            - cargocache-v3-build_shared_library-rust:1.74.0-{{ checksum "libwasmvm/Cargo.lock" }}
            - cargocache-v3-build_shared_library-rust:1.74.0-
      - run:
          name: Create release build of libwasmvm
          command: make build-libwasmvm
      - persist_to_workspace:
          root: ./internal/api
          paths:
            - libwasmvm.x86_64.so
      - save_cache:
          paths:
            - ~/.cargo/registry
            - libwasmvm/target/debug/.fingerprint
            - libwasmvm/target/debug/build
            - libwasmvm/target/debug/deps
            - libwasmvm/target/release/.fingerprint
            - libwasmvm/target/release/build
            - libwasmvm/target/release/deps
          key: cargocache-v3-build_shared_library-rust:1.74.0-{{ checksum "libwasmvm/Cargo.lock" }}

  # Test the Go project and run benchmarks
  wasmvm_test:
    docker:
      - image: cimg/go:1.21.4
    environment:
      GORACE: "halt_on_error=1"
      BUILD_VERSION: $(echo ${CIRCLE_SHA1} | cut -c 1-10)
    steps:
      - checkout
      - attach_workspace:
          at: /tmp/builds
      - run:
          name: Copy .so build
          command: cp /tmp/builds/libwasmvm.x86_64.so ./internal/api
      # Debugging step to better understand what is linked here
      - run:
          name: Check .so files
          command: |
            ls -lA ./internal/api/libwasmvm.*.so
            sha256sum ./internal/api/libwasmvm.*.so
            ldd ./internal/api/libwasmvm.x86_64.so
      - run:
          name: Build Go project
          command: make build-go
      - run:
          name: Go integration tests
          command: make test
      - run:
          name: Go tests with cgo and race condition safety checks
          command: make test-safety
      - run:
          name: Go benchmarks
          command: make bench

  test_alpine_build:
    machine:
      image: ubuntu-2004:2022.10.1
    steps:
      - checkout
      - run: make test-alpine
      - run:
          name: Debug build results
          command: ls -l ./internal/api

  deploy_to_git:
    machine:
      image: ubuntu-2004:2022.10.1
    resource_class: xlarge
    steps:
      - add_ssh_keys:
          fingerprints:
            # Custom read/write deployment key with private key stored on CircleCI
            # (see https://app.circleci.com/settings/project/github/CosmWasm/wasmvm/ssh and https://github.com/CosmWasm/wasmvm/settings/keys)
            - "31:de:e5:84:1b:12:81:94:aa:06:50:c0:cb:bd:79:f0"
      - checkout
      - run:
          name: Build shared library for Linux
          command: make release-build-linux
      - run:
          name: Build shared library for macOS
          command: make release-build-macos
      # Shared libraries for Windows (.dll) currently do not work (https://github.com/CosmWasm/wasmvm/issues/389)
      # and .dll builds are not deterministic.
      # Deactivating this step to avoid polluting the git hostory.
      #
      # - run:
      #     name: Build shared library for Windows
      #     command: make release-build-windows
      - run:
          name: Debug build results
          command: ls -l ./internal/api
      - run:
          name: Configure git user
          # This is not a GitHub user and no permissions can be configured other than "push access", which
          # we can configure for Deploy keys at https://github.com/CosmWasm/wasmvm/settings/keys
          command: |
            git config user.email "wasmvm@circleci.confio.example.com"
            git config user.name "Deployer"
      - run:
          name: Check-in and push new libraries
          command: |
            git status
            git add ./internal/api
            git commit --allow-empty -m '[skip ci] Built release libraries'
            git push origin $CIRCLE_BRANCH

  build_static_lib:
    machine:
      image: ubuntu-2004:2022.10.1
    resource_class: xlarge
    steps:
      - run:
          name: Check Go version # needed for ghr installation
          command: go version
      - run:
          name: Install ghr
          command: |
            go install github.com/tcnksm/ghr@v0.16.0
            ghr --version
      - checkout
      - run:
          name: Build static library for Alpine
          command: make release-build-alpine
      - run:
          name: Build static library for MacOS
          command: make release-build-macos-static
      - run:
          name: Debug build results
          command: ls -l ./internal/api
      # Deploy to GitHub releases on tag builds. At some point we might want to extract
      # those steps into a separate job for better maintainability.
      - when:
          condition: << pipeline.git.tag >>
          steps:
            - run:
                name: Collect artifacts
                command: |
                  mkdir artifacts

                  # Static (from build)
                  cp ./internal/api/libwasmvm_muslc.x86_64.a artifacts/
                  cp ./internal/api/libwasmvm_muslc.aarch64.a artifacts/
                  cp ./internal/api/libwasmvmstatic_darwin.a artifacts/

                  # Shared (from git)
                  cp ./internal/api/libwasmvm.aarch64.so artifacts/
                  cp ./internal/api/libwasmvm.x86_64.so artifacts/
                  cp ./internal/api/libwasmvm.dylib artifacts/
            - run:
                name: Create checksums
                working_directory: artifacts
                command: sha256sum * > checksums.txt && cat checksums.txt
            - run:
                name: Publish artifacts on GitHub
                command: |
                  TAG="$CIRCLE_TAG"
                  TITLE="$TAG"
                  BODY="Build artifacts generated at this tag."
                  # Check if tag is a version without suffix (e.g. -rc or -beta) and
                  # set prerelease flag accordingly
                  [[ "$TAG" =~ ^v[0-9]+.[0-9]+.[0-9]+$ ]] || PRERELEASE=-prerelease
                  ghr -t "$GITHUB_TOKEN" \
                    -u "$CIRCLE_PROJECT_USERNAME" -r "$CIRCLE_PROJECT_REPONAME" \
                    -c "$CIRCLE_SHA1" \
                    -n "$TITLE" -b "$BODY" \
                    -delete \
                    $PRERELEASE \
                    "$TAG" ./artifacts/

workflows:
  version: 2
  build_and_test:
    jobs:
      - libwasmvm_sanity
      # Temporarily disabled. This check is still running on main.
      # - libwasmvm_sanity_windows
      - libwasmvm_clippy:
          matrix:
            parameters:
              # Run with MSRV and some modern stable Rust
              rust-version: ["1.80.0", "1.83.0"]
      - libwasmvm_audit
      - format-go
      - wasmvm_no_cgo
      - nolink_libwasmvm
      - tidy-go
      - format-scripts
      - lint-scripts
      - build_shared_library:
          filters: # required since other jobs with tag filters require this one
            tags:
              only: /.*/
      - wasmvm_test:
          requires:
            - build_shared_library
      - build_static_lib:
          requires:
            - build_shared_library
          filters:
            # tags and branches are OR combined
            tags:
              only: /^v[0-9]+\.[0-9]+\.[0-9]+.*/
            branches:
              only:
                # long living branches
                - main
                - 0.14-dev
      # This is long running, so only double-check on merge commits
      # ensures that all code works on alpine linux
      - test_alpine_build:
          filters:
            tags:
              ignore:
                - /.*/
            branches:
              only:
                # long living branches
                - main
                # Development
                - GoIter-creation
      # Run only on main, not on tags (auto-build on merge PR)
      - deploy_to_git:
          requires:
            - libwasmvm_sanity
            - format-go
            - tidy-go
            - format-scripts
            - lint-scripts
            - wasmvm_test
          filters:
            tags:
              ignore:
                - /.*/
            branches:
              only:
                - main
                - /^release\/.*/<|MERGE_RESOLUTION|>--- conflicted
+++ resolved
@@ -156,11 +156,7 @@
             - v3-libwasmvm_audit-rust:1.83.0-
       - run:
           name: Install cargo-audit
-<<<<<<< HEAD
-          command: cargo install --debug cargo-audit --version 0.21.0
-=======
           command: cargo install --debug cargo-audit --version 0.21.0 --locked
->>>>>>> 0b829226
       - run:
           name: Run cargo-audit
           working_directory: libwasmvm
